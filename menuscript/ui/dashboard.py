--- conflicted
+++ resolved
@@ -894,22 +894,6 @@
         elif choice_num == 8:
             from menuscript.ui.interactive import manage_reports_menu
             manage_reports_menu()
-<<<<<<< HEAD
-=======
-
-    except (KeyboardInterrupt, EOFError):
-        pass
-
->>>>>>> a99aaf82
-
-def view_credentials(engagement_id: int):
-    """View all discovered credentials (similar to MSF's creds command)."""
-    from menuscript.storage.credentials import CredentialsManager
-    from menuscript.storage.engagements import EngagementManager
-
-    em = EngagementManager()
-    engagement = em.get_by_id(engagement_id)
-    engagement_name = engagement['name'] if engagement else 'Unknown'
 
     click.clear()
 
@@ -1000,7 +984,6 @@
         pass
 
 
-<<<<<<< HEAD
 def view_credentials(engagement_id: int):
     """View all discovered credentials (similar to MSF's creds command)."""
     from menuscript.storage.credentials import CredentialsManager
@@ -1100,8 +1083,6 @@
         pass
 
 
-=======
->>>>>>> a99aaf82
 def view_untested_usernames(engagement_id: int):
     """View and manage untested usernames."""
     from menuscript.storage.credentials import CredentialsManager
